--- conflicted
+++ resolved
@@ -50,13 +50,10 @@
     private int messagesPerSplit = 100_000;
     private boolean timestampUpperBoundPushDownEnabled;
     private String tableDescriptionSupplier = FileTableDescriptionSupplier.NAME;
-<<<<<<< HEAD
     private List<File> resourceConfigFiles = ImmutableList.of();
     private String internalFieldPrefix = "_";
-=======
     private String compressionType = "gzip";
     private String acks = "1";
->>>>>>> 9cf089e8
 
     @Size(min = 1)
     public Set<HostAddress> getNodes()
@@ -174,7 +171,6 @@
         return this;
     }
 
-<<<<<<< HEAD
     @NotNull
     public List<@FileExists File> getResourceConfigFiles()
     {
@@ -203,7 +199,8 @@
     {
         this.internalFieldPrefix = internalFieldPrefix;
         return this;
-=======
+    }
+    
     public String getCompressionType()
     {
         return compressionType;
@@ -219,6 +216,5 @@
     public void setAcks(String acks)
     {
         this.acks = acks;
->>>>>>> 9cf089e8
     }
 }